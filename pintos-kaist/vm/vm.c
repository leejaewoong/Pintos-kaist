/* vm.c: 가상 메모리 객체를 위한 일반적인 인터페이스입니다. */
/* test */
#include "threads/malloc.h"
#include "vm/vm.h"
#include "vm/inspect.h"

/* Global frame table. */
struct list frame_table;

/* 각 서브시스템의 초기화 코드를 호출하여
 * 가상 메모리 하위 시스템을 초기화합니다. */
void
vm_init (void) {
	vm_anon_init ();
	vm_file_init ();

	/* frame table 초기화 */
	list_init(&frame_table);

#ifdef EFILESYS  /* For project 4 */
	pagecache_init ();
#endif
	register_inspect_intr ();
        /* 위의 줄은 수정하지 마세요. */
        /* TODO: 여기에 코드를 작성하세요. */
}

/* 페이지의 유형을 얻습니다. 초기화된 이후에 어떤 타입이 될지
 * 알고 싶을 때 유용하며, 이 함수는 이미 완전히 구현되어 있습니다. */
enum vm_type
page_get_type (struct page *page) {
	int ty = VM_TYPE (page->operations->type);
	switch (ty) {
		case VM_UNINIT:
			return VM_TYPE (page->uninit.type);
		default:
			return ty;
	}
}

<<<<<<< HEAD
=======


>>>>>>> f0a7d21a
/* 헬퍼 함수들 */
static struct frame *vm_get_victim (void);
static bool vm_do_claim_page (struct page *page);
static struct frame *vm_evict_frame (void);

/* 초기화 함수를 가지고 미리 생성해 두는 페이지 객체를 만듭니다.
 * 페이지를 직접 만들지 말고 이 함수나 `vm_alloc_page`를 통해 생성하세요. */
bool
vm_alloc_page_with_initializer (enum vm_type type, void *upage, bool writable, vm_initializer *init, void *aux) 
{
	/* 정의된 VM 타입이 아니면 에러 처리 */		
	ASSERT (VM_TYPE(type) != VM_UNINIT);

	struct supplemental_page_table *spt = &thread_current ()->spt;

	/* TODO: 페이지를 만들고 VM 타입에 맞는 initializer를 얻은 뒤
	 * TODO: uninit_new를 호출하여 "uninit" 페이지 구조체를 생성합니다.
	 * TODO: 호출 후 필요한 필드를 수정해야 합니다. */
	/* TODO: 생성한 페이지를 spt에 넣어주세요. */

	/* upage가 이미 사용 중인지 확인 */
	if (spt_find_page (spt, upage) == NULL) {				

		bool (*page_initializer)(struct page *, enum vm_type, void *kva);
      	struct page *new_page = malloc(sizeof(struct page));

	    if (new_page == NULL)      	
        	goto err;      	

		/* 타입별로 적절한 initializer를 선택 */	
      	switch (VM_TYPE(type))
      	{
			case VM_ANON:
				page_initializer = anon_initializer;
				break;		

			case VM_FILE:
				page_initializer = file_backed_initializer;
				break;
				
			default:
				free(new_page);
				goto err;
				break;
      	}				
		
		/* 새로 할당한 page 구조체를 uninit 상태로 초기화 */
		uninit_new(new_page, upage, init, type, aux, page_initializer);
		new_page->writable = writable;
		
		/* SPT 삽입, 실패 시 메모리 해제 후 false 반환 */
		if(!spt_insert_page(spt, new_page))
		{
			free(new_page);
			goto err;
		}
		
		return true;              
	}

	err:
	return false;
}

/* spt에서 VA에 해당하는 페이지를 찾아 반환합니다. 실패 시 NULL을 돌려줍니다. */
struct page *
spt_find_page (struct supplemental_page_table *spt UNUSED, void *va UNUSED) {	    
	
	/* 전달 받은 va를 포함한 dummie_page 생성 */	
	struct page dummie_page;
	dummie_page.va = pg_round_down(va);	/* va가 포함된 페이지의 시작 주소 정의 */	
	
	/* dummie_page의 hash_elem으로 SPT에 있는 실제 page의 hash_elem 획득 */
	struct hash_elem *hl = hash_find(&spt->hash_table, &dummie_page.hash_elem);	

	/* hl 획득 실패 시 NULL 반환 */
	if(hl == NULL)
	{		
		return NULL;
	}
	
	/* hl 획득 시 page 획득하여 반환 */
	struct page *page = NULL;
	page = hash_entry(hl, struct page, hash_elem);

	return page;
}

/* PAGE를 spt에 검증 후 삽입합니다. */
bool
spt_insert_page (struct supplemental_page_table *spt, struct page *page) {	
	
	struct page *find_page = spt_find_page(spt, page->va);
	if(find_page == NULL)
<<<<<<< HEAD
	{	
		/////////////// 추가 /////////////// 
		page->va = pg_round_down(page->va);
		/////////////// 추가 ///////////////

		if(hash_insert(&spt->hash_table, &page->hash_elem) != NULL)
		{
=======
	{		
		if(hash_insert(&spt->hash_table, &page->hash_elem) != NULL)		
>>>>>>> f0a7d21a
			return false;	
		}
	}
	return true;
}

void
spt_remove_page (struct supplemental_page_table *spt, struct page *page) {
	vm_dealloc_page (page);
	return true;
}

/* 앞으로 쫓아낼 프레임을 얻습니다. */
static struct frame *
vm_get_victim (void) {
	struct frame *victim = NULL;
         /* TODO: 어떤 프레임을 제거할지는 구현하기 나름입니다. */

	return victim;
}

/* 한 페이지를 교체하고 그에 해당하는 프레임을 반환합니다.
 * 실패하면 NULL을 반환합니다.*/
static struct frame *
vm_evict_frame (void) {
	struct frame *victim UNUSED = vm_get_victim ();
        /* TODO: victim을 swap 영역으로 내보내고, 그 프레임을 반환하세요. */

	return NULL;
}

/* palloc()을 이용해 프레임을 얻습니다. 남는 프레임이 없다면 하나를
 * 해제하여 돌려줍니다. 즉 사용자 풀 메모리가 가득 차도 이 함수는
 * 프레임을 얻기 위해 기존 페이지를 해제한 뒤 유효한 주소를 반환합니다.*/
static struct frame *
vm_get_frame (void) {
	
	/* frame 구조체와 실제 물리 페이지를 준비한다. */
    struct frame *new_frame = malloc (sizeof (struct frame));
    if (new_frame == NULL)
		return NULL;

    new_frame->kva = palloc_get_page (PAL_USER | PAL_ZERO);
    if (new_frame->kva == NULL) {
		free (new_frame);
		return NULL;
    }

    /* frame 구조체 초기 값 설정 */
    new_frame->page = NULL;

    /* 할당할 frame이 없으면 교체 로직 호출(추가 구현) */
	

	/* 할당받은 frame을 frame table에 삽입 */
	list_push_front(&frame_table, &new_frame->frame_elem);

	ASSERT (new_frame != NULL);
	ASSERT (new_frame->page == NULL);
	return new_frame;
}

/* 스택을 확장합니다. */
static void
vm_stack_growth (void *addr UNUSED) {
<<<<<<< HEAD
	struct thread *curr = thread_current();
	// uintptr_t rsp = curr->thr_rsp;
=======
	
	struct thread *curr = thread_current();	
	
	/* fault_addr을 내림한 주소로 SPT에 삽입 및 프레임 매핑 */
	void *stack_addr = pg_round_down(addr);
>>>>>>> f0a7d21a

	/* SPT에 uninit 타입으로 삽입 */
	bool success = vm_alloc_page(VM_ANON | VM_MARKER_0, stack_addr, true);

	if (success)
	{
		/* SPT에 삽입 직후 프레임에 매핑하여 메모리에 로드 (Lazy Load X) */
		if(vm_claim_page(stack_addr))
			curr->stk_bottom -= PGSIZE; 		
	}
}

/* write_protected 페이지에서의 fault 처리 */
static bool
vm_handle_wp (struct page *page UNUSED) {
}

/* 성공하면 true를 반환합니다 */
bool
vm_try_handle_fault (struct intr_frame *f UNUSED, void *addr UNUSED,
		bool user UNUSED, bool write UNUSED, bool not_present UNUSED) {
	
	/* 페이지 폴트 유형
	 * 0. 잘못된 주소 접근 (미할당 주소)
	 * 1. Lazy_Loading
	 * 2. 스왑 아웃된 상태
	 * 3. 쓰기 권한 에러
	 * 4. 커널 주소 접근 */

	/* 쓰기 권한 에러, 또는 커널 주소 접근이면 함수 종료 */
	// if(write == true || user == false)	
	// 	return false;

	struct thread *curr = thread_current();
	struct supplemental_page_table *spt UNUSED = &curr->spt;
	struct page *page = NULL;

	/* 스왑-아웃된 상태면 스왑-인 (추후 구현) */
	
<<<<<<< HEAD
	// addr = pg_round_down(addr);

	/* 페이지 폴트를 일으킨 va를 가지고 spt에서 page 탐색 */
	// printf("in try_handle_fault\n");
	page = spt_find_page(spt, addr);
	// 디버깅용
	uintptr_t x = USER_STACK - PGSIZE;
=======
	
	/* 페이지 폴트를 일으킨 va를 가지고 spt에서 page 탐색 */
	page = spt_find_page(spt, addr);	
>>>>>>> f0a7d21a
	
	/* 스택 성장을 요하는 fault_addr 처리 */
	if(page == NULL)
<<<<<<< HEAD
	{
		///////////////// 추가 ///////////////// 만약 스택성장을 감지한다면,
		if (addr >= curr->stk_bottom - PGSIZE )
		{
			vm_stack_growth(addr);
			return true;
		}
		///////////////// 추가 /////////////////
		else return false;		
=======
	{				
		/* USER_STACK에서 할당 받은 메모리의 경계(stk_bottom)에서 1 PGSIZE 더 확장한 영역 내에 있는 fault_addr 처리 */
		if (addr < USER_STACK && addr > curr->stk_bottom - (PGSIZE / 2))
		{
			vm_stack_growth(addr);
			return true;
		}		
		else 
			return false;		
>>>>>>> f0a7d21a
	}

	if (write && !page->writable)	// !!!!!!!!!!!!!!!!!!!!!!!!!!
		return false; // 쓰기 권한이 없는 페이지에 write 접근

	return vm_do_claim_page (page);
}

/* 페이지를 해제합니다.
 * 이 함수는 수정하지 마세요. */
void
vm_dealloc_page (struct page *page) {
	destroy (page);
	free (page);
}

/* VA에 할당된 페이지를 SPT를 탐색하여 확보합니다. */
bool
vm_claim_page (void *va UNUSED) {			
	struct supplemental_page_table *spt = &thread_current()->spt;

	// printf("in vm_claim_page\n");
	/* 전달받은 va를 통해 page 확보 */
	struct page *page = spt_find_page(spt, va);	
	
	/* page가 없을 경우 함수 종료 (추후 페이지 폴트 처리?)*/
	if(page == NULL)
		return false;

	return vm_do_claim_page (page);
}

/* 확보한 PAGE를 FRAME에 매핑하여 MMU 설정을 완료합니다. */
static bool
vm_do_claim_page (struct page *page) {
	/* 매핑할 frame 획득 */
	struct frame *frame = vm_get_frame ();

	/* 매핑할 frame이 없으면 함수 종료 (추후 교체 로직 도입 필요)*/
	if(frame == NULL)
		return false;

	/* page와 frame의 상호 참조 */
	frame->page = page;
	page->frame = frame;
	
	struct thread *t = thread_current ();

	// /* 해당 가상 주소에 이미 페이지가 없는지 확인한 뒤 매핑한다. */
	bool result = (pml4_get_page (t->pml4, page->va) == NULL &&
				   pml4_set_page (t->pml4, page->va, frame->kva, page->writable));
	
	if(result == false)	
		return false;

	return swap_in (page, frame->kva);
}

/* 새로운 supplemental page table을 초기화합니다 */
void
supplemental_page_table_init (struct supplemental_page_table *spt UNUSED)
{	
	/* SPT 내부의 해시 테이블 초기화 */
	hash_init(&spt->hash_table, get_hash, cmp_page, NULL);	
}

/* src에서 dst로 supplemental page table을 복사합니다 */
bool
supplemental_page_table_copy (struct supplemental_page_table *dst UNUSED,
		struct supplemental_page_table *src UNUSED) {
}

/* supplemental page table이 가진 자원을 해제합니다 */
void
supplemental_page_table_kill (struct supplemental_page_table *spt UNUSED) {
        /* TODO: 스레드가 보유한 모든 supplemental_page_table을 파괴하고
         * TODO: 수정된 내용을 저장소에 모두 반영하세요. */
}

/* hash_elem으로 bucket_idx 획득 */
uint64_t get_hash (const struct hash_elem *e, void *aux)
{
	struct page *upage = hash_entry(e, struct page, hash_elem);
	void *va = upage->va;
	
	return hash_bytes(&va, sizeof(va));	
}

/* 두 페이지간의 대소관계 비교(정렬에 큰 의미 없음) */
bool cmp_page (const struct hash_elem *a, const struct hash_elem *b, void *aux)
{
	void *a_va = hash_entry(a, struct page, hash_elem)->va;
	void *b_va = hash_entry(b, struct page, hash_elem)->va;

	return (uint64_t *)a_va < (uint64_t *)b_va ? true : false;
}
<|MERGE_RESOLUTION|>--- conflicted
+++ resolved
@@ -14,15 +14,14 @@
 	vm_anon_init ();
 	vm_file_init ();
 
-	/* frame table 초기화 */
-	list_init(&frame_table);
-
 #ifdef EFILESYS  /* For project 4 */
 	pagecache_init ();
 #endif
 	register_inspect_intr ();
         /* 위의 줄은 수정하지 마세요. */
         /* TODO: 여기에 코드를 작성하세요. */
+	/* frame table 초기화 */
+	list_init(&frame_table);
 }
 
 /* 페이지의 유형을 얻습니다. 초기화된 이후에 어떤 타입이 될지
@@ -38,11 +37,6 @@
 	}
 }
 
-<<<<<<< HEAD
-=======
-
-
->>>>>>> f0a7d21a
 /* 헬퍼 함수들 */
 static struct frame *vm_get_victim (void);
 static bool vm_do_claim_page (struct page *page);
@@ -137,20 +131,10 @@
 	
 	struct page *find_page = spt_find_page(spt, page->va);
 	if(find_page == NULL)
-<<<<<<< HEAD
-	{	
-		/////////////// 추가 /////////////// 
-		page->va = pg_round_down(page->va);
-		/////////////// 추가 ///////////////
-
-		if(hash_insert(&spt->hash_table, &page->hash_elem) != NULL)
-		{
-=======
 	{		
 		if(hash_insert(&spt->hash_table, &page->hash_elem) != NULL)		
->>>>>>> f0a7d21a
 			return false;	
-		}
+		
 	}
 	return true;
 }
@@ -214,16 +198,11 @@
 /* 스택을 확장합니다. */
 static void
 vm_stack_growth (void *addr UNUSED) {
-<<<<<<< HEAD
-	struct thread *curr = thread_current();
-	// uintptr_t rsp = curr->thr_rsp;
-=======
 	
 	struct thread *curr = thread_current();	
 	
 	/* fault_addr을 내림한 주소로 SPT에 삽입 및 프레임 매핑 */
 	void *stack_addr = pg_round_down(addr);
->>>>>>> f0a7d21a
 
 	/* SPT에 uninit 타입으로 삽입 */
 	bool success = vm_alloc_page(VM_ANON | VM_MARKER_0, stack_addr, true);
@@ -263,33 +242,12 @@
 
 	/* 스왑-아웃된 상태면 스왑-인 (추후 구현) */
 	
-<<<<<<< HEAD
-	// addr = pg_round_down(addr);
-
-	/* 페이지 폴트를 일으킨 va를 가지고 spt에서 page 탐색 */
-	// printf("in try_handle_fault\n");
-	page = spt_find_page(spt, addr);
-	// 디버깅용
-	uintptr_t x = USER_STACK - PGSIZE;
-=======
 	
 	/* 페이지 폴트를 일으킨 va를 가지고 spt에서 page 탐색 */
 	page = spt_find_page(spt, addr);	
->>>>>>> f0a7d21a
 	
 	/* 스택 성장을 요하는 fault_addr 처리 */
 	if(page == NULL)
-<<<<<<< HEAD
-	{
-		///////////////// 추가 ///////////////// 만약 스택성장을 감지한다면,
-		if (addr >= curr->stk_bottom - PGSIZE )
-		{
-			vm_stack_growth(addr);
-			return true;
-		}
-		///////////////// 추가 /////////////////
-		else return false;		
-=======
 	{				
 		/* USER_STACK에서 할당 받은 메모리의 경계(stk_bottom)에서 1 PGSIZE 더 확장한 영역 내에 있는 fault_addr 처리 */
 		if (addr < USER_STACK && addr > curr->stk_bottom - (PGSIZE / 2))
@@ -299,7 +257,6 @@
 		}		
 		else 
 			return false;		
->>>>>>> f0a7d21a
 	}
 
 	if (write && !page->writable)	// !!!!!!!!!!!!!!!!!!!!!!!!!!
@@ -370,6 +327,71 @@
 bool
 supplemental_page_table_copy (struct supplemental_page_table *dst UNUSED,
 		struct supplemental_page_table *src UNUSED) {
+	
+	// 흐름 정리
+	// 1. src 내부 모든 버킷에 있는 모든 페이지들을 다 복사해와야함.
+	// 2. 근데 그 페이지들이 프레임이 존재한다면 프레임과의 연결 끊기.
+	// 3. 복사해와야 하니, 빈 도화지 같이 vm_alloc_page를 통해서 새 페이지를 할당.
+	 
+	
+	
+	// 이건 복사중이라 중간에 인터럽트 들어오면 안됨.
+	enum intr_level old_level = intr_disable();
+	// 이건 초기화를 통해 고정되는 정보가 아니기 때문에, 복사해온다.
+	dst->hash_table.aux = src->hash_table.aux;
+	
+	// 순회를 위한 구조체
+	struct hash_iterator src_hi; 
+
+	// hash_iterator의 초기화 과정.
+	hash_first(&src_hi, &src->hash_table);
+	
+	// 계속 찾고 끝까지 다 하면 반복문 빠져나감.
+	while (hash_next(&src_hi))
+	{
+		struct page *temp_page =  hash_entry(hash_cur(&src_hi), struct page, hash_elem);
+
+
+		/* aux 메모리 할당 후 필드 초기화 */
+		// struct aux *aux = malloc(sizeof(struct aux));
+		// if(aux == NULL)
+		// 	return false;
+
+		// aux = temp_page->aux;
+
+		// if (!vm_alloc_page_with_initializer (VM_ANON, upage,
+		// 			writable, lazy_load_segment, aux))
+		// 	return false;
+
+		if (temp_page->operations->type == VM_UNINIT)
+		{
+			vm_alloc_page(temp_page->uninit.type, temp_page->va, temp_page->writable);
+		}
+		else
+		{
+			vm_alloc_page(temp_page->operations->type, temp_page->va, temp_page->writable);
+		}
+
+		// vm_alloc_page를 통해서 새 페이지 할당,
+		// 할당한 페이지 spt에 넣기 모두 실행
+	}
+
+	// 제대로 hash_table이 복제가 되었다면 elem_cnt가 같겠지?
+	bool success = (dst->hash_table.elem_cnt == src->hash_table.elem_cnt ? true : false);
+	intr_set_level(old_level);
+
+	if (success)
+		return true;
+	else
+	{
+		return false;
+	}
+}
+
+void page_clear (struct hash_elem *e, void *aux)
+{
+	struct page *temp_page = hash_entry(e, struct page, hash_elem);
+	vm_dealloc_page(temp_page);
 }
 
 /* supplemental page table이 가진 자원을 해제합니다 */
@@ -377,6 +399,13 @@
 supplemental_page_table_kill (struct supplemental_page_table *spt UNUSED) {
         /* TODO: 스레드가 보유한 모든 supplemental_page_table을 파괴하고
          * TODO: 수정된 내용을 저장소에 모두 반영하세요. */
+	
+	// 파괴왕. 일단 액션함수 없이 해볼까? -> 액션함수 없으면 모든 테스트 케이스들이 터짐.
+	hash_clear (&spt->hash_table, page_clear);
+
+	// 1. 왜 spt 내부 변수들만 해제하고, spt는 해제하면 안되는가?
+	// 2. clear 와 destroy 의 차이?
+
 }
 
 /* hash_elem으로 bucket_idx 획득 */
