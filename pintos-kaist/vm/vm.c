/* vm.c: 가상 메모리 객체를 위한 일반적인 인터페이스입니다. */
/* test */
#include "threads/malloc.h"
#include "vm/vm.h"
#include "vm/inspect.h"

/* Global frame table. */
struct list frame_table;

/* 각 서브시스템의 초기화 코드를 호출하여
 * 가상 메모리 하위 시스템을 초기화합니다. */
void vm_init(void)
{
	vm_anon_init();
	vm_file_init();

#ifdef EFILESYS /* For project 4 */
	pagecache_init();
#endif
	register_inspect_intr();
	/* 위의 줄은 수정하지 마세요. */
	/* TODO: 여기에 코드를 작성하세요. */
	/* frame table 초기화 */
	list_init(&frame_table);
}

/* 페이지의 유형을 얻습니다. 초기화된 이후에 어떤 타입이 될지
 * 알고 싶을 때 유용하며, 이 함수는 이미 완전히 구현되어 있습니다. */
enum vm_type
page_get_type(struct page *page)
{
	int ty = VM_TYPE(page->operations->type);
	switch (ty)
	{
	case VM_UNINIT:
		return VM_TYPE(page->uninit.type);
	default:
		return ty;
	}
}

/* 헬퍼 함수들 */
static struct frame *vm_get_victim(void);
static bool vm_do_claim_page(struct page *page);
static struct frame *vm_evict_frame(void);

/* 초기화 함수를 가지고 미리 생성해 두는 페이지 객체를 만듭니다.
 * 페이지를 직접 만들지 말고 이 함수나 `vm_alloc_page`를 통해 생성하세요. */
bool vm_alloc_page_with_initializer(enum vm_type type, void *upage, bool writable, vm_initializer *init, void *aux)
{
	/* 정의된 VM 타입이 아니면 에러 처리 */
	ASSERT(VM_TYPE(type) != VM_UNINIT);

	struct supplemental_page_table *spt = &thread_current()->spt;

	/* TODO: 페이지를 만들고 VM 타입에 맞는 initializer를 얻은 뒤
	 * TODO: uninit_new를 호출하여 "uninit" 페이지 구조체를 생성합니다.
	 * TODO: 호출 후 필요한 필드를 수정해야 합니다. */
	/* TODO: 생성한 페이지를 spt에 넣어주세요. */

	/* upage가 이미 사용 중인지 확인 */
	if (spt_find_page(spt, upage) == NULL)
	{

		bool (*page_initializer)(struct page *, enum vm_type, void *kva);
		struct page *new_page = malloc(sizeof(struct page));

		if (new_page == NULL)
			goto err;

		/* 타입별로 적절한 initializer를 선택 */
		switch (VM_TYPE(type))
		{
		case VM_ANON:
			page_initializer = anon_initializer;
			break;

		case VM_FILE:
			page_initializer = file_backed_initializer;
			break;

		default:
			free(new_page);
			goto err;
			break;
		}

		/* 새로 할당한 page 구조체를 uninit 상태로 초기화 */
		uninit_new(new_page, upage, init, type, aux, page_initializer);
		new_page->writable = writable;

		/* SPT 삽입, 실패 시 메모리 해제 후 false 반환 */
		if (!spt_insert_page(spt, new_page))
		{
			free(new_page);
			goto err;
		}

		return true;
	}

err:
	return false;
}

/* spt에서 VA에 해당하는 페이지를 찾아 반환합니다. 실패 시 NULL을 돌려줍니다. */
struct page *
spt_find_page(struct supplemental_page_table *spt UNUSED, void *va UNUSED)
{

	/* 전달 받은 va를 포함한 dummie_page 생성 */
	struct page dummie_page;
	dummie_page.va = pg_round_down(va); /* va가 포함된 페이지의 시작 주소 정의 */

	/* dummie_page의 hash_elem으로 SPT에 있는 실제 page의 hash_elem 획득 */
	struct hash_elem *hl = hash_find(&spt->hash_table, &dummie_page.hash_elem);

	/* hl 획득 실패 시 NULL 반환 */
	if (hl == NULL)
	{
		return NULL;
	}

	/* hl 획득 시 page 획득하여 반환 */
	struct page *page = NULL;
	page = hash_entry(hl, struct page, hash_elem);

	return page;
}

/* PAGE를 spt에 검증 후 삽입합니다. */
bool spt_insert_page(struct supplemental_page_table *spt, struct page *page)
{

	struct page *find_page = spt_find_page(spt, page->va);
	if (find_page == NULL)
	{
		if (hash_insert(&spt->hash_table, &page->hash_elem) != NULL)
			return false;
	}
	return true;
}

void spt_remove_page(struct supplemental_page_table *spt, struct page *page)
{
	vm_dealloc_page(page);
	return true;
}

/* 앞으로 쫓아낼 프레임을 얻습니다. */
static struct frame *
vm_get_victim(void)
{
	struct frame *victim = NULL;
	/* TODO: 어떤 프레임을 제거할지는 구현하기 나름입니다. */

	return victim;
}

/* 한 페이지를 교체하고 그에 해당하는 프레임을 반환합니다.
 * 실패하면 NULL을 반환합니다.*/
static struct frame *
vm_evict_frame(void)
{
	struct frame *victim UNUSED = vm_get_victim();
	/* TODO: victim을 swap 영역으로 내보내고, 그 프레임을 반환하세요. */

	return NULL;
}

/* palloc()을 이용해 프레임을 얻습니다. 남는 프레임이 없다면 하나를
 * 해제하여 돌려줍니다. 즉 사용자 풀 메모리가 가득 차도 이 함수는
 * 프레임을 얻기 위해 기존 페이지를 해제한 뒤 유효한 주소를 반환합니다.*/
static struct frame *
vm_get_frame(void)
{

	/* frame 구조체와 실제 물리 페이지를 준비한다. */
	struct frame *new_frame = malloc(sizeof(struct frame));
	if (new_frame == NULL)
		return NULL;

	new_frame->kva = palloc_get_page(PAL_USER | PAL_ZERO);
	if (new_frame->kva == NULL)
	{
		free(new_frame);
		return NULL;
	}

	/* frame 구조체 초기 값 설정 */
	new_frame->page = NULL;

	/* 할당할 frame이 없으면 교체 로직 호출(추가 구현) */

	/* 할당받은 frame을 frame table에 삽입 */
	list_push_front(&frame_table, &new_frame->frame_elem);

	ASSERT(new_frame != NULL);
	ASSERT(new_frame->page == NULL);
	return new_frame;
}

/* 스택을 확장합니다. */
static void
vm_stack_growth(void *addr UNUSED)
{	
	/* fault_addr을 내림한 주소로 SPT에 삽입 및 프레임 매핑 */
	void *stack_addr = pg_round_down(addr);

	/* SPT에 uninit 타입으로 삽입 */
	bool success = vm_alloc_page(VM_ANON | VM_MARKER_0, stack_addr, true);

	/* SPT에 삽입 직후 프레임에 매핑하여 메모리에 로드 (Lazy Load X) */
	if (success)
		vm_claim_page(stack_addr);				
}

/* write_protected 페이지에서의 fault 처리 */
static bool
vm_handle_wp(struct page *page UNUSED)
{
}

/* 성공하면 true를 반환합니다 */
bool vm_try_handle_fault(struct intr_frame *f UNUSED, void *addr UNUSED,
						 bool user UNUSED, bool write UNUSED, bool not_present UNUSED)
{

	/* 페이지 폴트 유형
	 * 0. 잘못된 주소 접근 (미할당 주소)
	 * 1. Lazy_Loading
	 * 2. 스왑 아웃된 상태
	 * 3. 쓰기 권한 에러
	 * 4. 커널 주소 접근 */

	/* 쓰기 권한 에러, 또는 커널 주소 접근이면 함수 종료 */
	// if(write == true || user == false)
	// 	return false;

	struct thread *curr = thread_current();
	struct supplemental_page_table *spt UNUSED = &curr->spt;
	struct page *page = NULL;

	/* fault_addr이 유저 영역일 경우 전달받은 파라미터에서, 커널 영역일 경우 스레드의 stk_rsp에서 값 복사 */
	uint64_t *rsp;
	if (user)
<<<<<<< HEAD
		rsp = (void *)f->rsp;
=======
		rsp = f->rsp;
>>>>>>> edcf5930
	else
		rsp = curr->stk_rsp;	
	
	/* 스왑-아웃된 상태면 스왑-인 (추후 구현) */


	/* 페이지 폴트를 일으킨 va를 가지고 spt에서 page 탐색 */
	page = spt_find_page(spt, addr);

	/* 스택 성장을 요하는 fault_addr 처리 */
	if (page == NULL)
	{
		/* USER_STACK의 범위 내에 있으며 (USER_STACK ~ USER_STACK - 1MB) rsp - 8 보다는 높은 영역 내에 있는 fault_addr 처리 */
<<<<<<< HEAD
		if (addr < USER_STACK && addr >= (rsp - 8) && addr >= (1 << 20))
=======
		if (addr < USER_STACK && addr >= (rsp - 8) && addr >= (void *)(USER_STACK - (1 << 20)))
>>>>>>> edcf5930
		{
			vm_stack_growth(addr);
			return true;
		}
		else
			return false;
	}

	// if (write && !page->writable) // !!!!!!!!!!!!!!!!!!!!!!!!!!
	// 	return false;			  // 쓰기 권한이 없는 페이지에 write 접근

	return vm_do_claim_page(page);
}

/* 페이지를 해제합니다.
 * 이 함수는 수정하지 마세요. */
void vm_dealloc_page(struct page *page)
{
	destroy(page);
	free(page);
}

/* VA에 할당된 페이지를 SPT를 탐색하여 확보합니다. */
bool vm_claim_page(void *va UNUSED)
{
	struct supplemental_page_table *spt = &thread_current()->spt;

	/* 전달받은 va를 통해 page 확보 */
	struct page *page = spt_find_page(spt, va);

	/* page가 없을 경우 함수 종료 (추후 페이지 폴트 처리?)*/
	if (page == NULL)
		return false;

	return vm_do_claim_page(page);
}

/* 확보한 PAGE를 FRAME에 매핑하여 MMU 설정을 완료합니다. */
static bool
vm_do_claim_page(struct page *page)
{
	/* 매핑할 frame 획득 */
	struct frame *frame = vm_get_frame();

	/* 매핑할 frame이 없으면 함수 종료 (추후 교체 로직 도입 필요)*/
	if (frame == NULL)
		return false;

	/* page와 frame의 상호 참조 */
	frame->page = page;
	page->frame = frame;

	struct thread *t = thread_current();

	// /* 해당 가상 주소에 이미 페이지가 없는지 확인한 뒤 매핑한다. */
	bool result = (pml4_get_page(t->pml4, page->va) == NULL &&
				   pml4_set_page(t->pml4, page->va, frame->kva, page->writable));

	if (result == false)
		return false;

	return swap_in(page, frame->kva);
}

/* 새로운 supplemental page table을 초기화합니다 */
void supplemental_page_table_init(struct supplemental_page_table *spt UNUSED)
{
	/* SPT 내부의 해시 테이블 초기화 */
	hash_init(&spt->hash_table, get_hash, cmp_page, NULL);
}

/* src에서 dst로 supplemental page table을 복사합니다 */
bool supplemental_page_table_copy(struct supplemental_page_table *dst UNUSED,
								  struct supplemental_page_table *src UNUSED)
{
	// 흐름 정리
	// 1. src 내부 hash_table의 모든 bucket에 있는 모든 hash_elem에 연결된 페이지들을 다 복사해야 함
	// 2. 복사해야 하니, vm_alloc_page를 통해서 새 페이지를 할당.
	// 3. 새 페이지를 할당한 후, ANON과 FILE의 경우 frame 연결(추후 swap 여부에 따라 분기 필요)
	// 4. frame 연결 후, frame이 가리키는 물리 메모리 주소(kva)에 있는 데이터 역시 memcpy를 통해 복사

	/* src의 hash_table에서 aux 복사 (초기화로 생성되는 정보 X) */
	dst->hash_table.aux = src->hash_table.aux;

	/* src의 hash_table 순회를 위한 구조체 선언 */
	struct hash_iterator src_hi;

	/* src_hi의 hash_elem을 dst의 hash_table의 첫번째 bucket, 첫번째 hash_elem으로 설정 */
	hash_first(&src_hi, &src->hash_table);

	struct aux *_aux;
	struct page *dst_page;
	
	/* dst의 hash_table을 순회하며, page 복사 */
	while (hash_next(&src_hi))
	{
		struct page *temp_page = hash_entry(hash_cur(&src_hi), struct page, hash_elem);

		switch (VM_TYPE(temp_page->operations->type))
		{
			/* uninit인 경우 */ 			
			case VM_UNINIT:
				_aux = temp_page->uninit.aux;
				vm_alloc_page_with_initializer(temp_page->uninit.type, temp_page->va, temp_page->writable, temp_page->uninit.init, _aux);
				
				/* uninit은 메모리에 로드되지 않은 페이지라, vm_claim_page() 호출 없이 종료 */
				break;
			
			/* file인 경우, aux 전달 */
			case VM_FILE:
				_aux->file = temp_page->file.file;
				_aux->ofs = temp_page->file.ofs;
				_aux->page_read_bytes = temp_page->file.page_read_bytes;
				_aux->page_zero_bytes = temp_page->file.page_zero_bytes;

				vm_alloc_page_with_initializer(VM_FILE, temp_page->va, temp_page->writable, lazy_load_segment, _aux);
				
				/* spt 등록 후 frame 연결 */
				if (!vm_claim_page(temp_page->va))
					return false;
				
				/* frame 연결 후, 해당 frame이 가리키는 kva(물리 메모리 주소)에 쓰인 데이터 복사 */ 
				dst_page = spt_find_page(dst, temp_page->va);
				memcpy(dst_page->frame->kva, temp_page->frame->kva, PGSIZE);

				break;

			/* 그 외 (VM_ANON인 경우) */
			default:
				vm_alloc_page_with_initializer(VM_ANON, temp_page->va, temp_page->writable, NULL, NULL);
				
				/* spt 등록 후 frame 연결 */
				if (!vm_claim_page(temp_page->va))
					return false;
				
				/* frame 연결 후, 해당 frame이 가리키는 kva(물리 메모리 주소)에 쓰인 데이터 복사 */ 
				dst_page = spt_find_page(dst, temp_page->va);
				memcpy(dst_page->frame->kva, temp_page->frame->kva, PGSIZE);					
				
				break;
		}
	}

	/* src와 dst의 elem_cnt를 비교하여 복사 성공 여부 확인 */
	bool success = (dst->hash_table.elem_cnt == src->hash_table.elem_cnt ? true : false);

	return success;
}

void page_clear(struct hash_elem *e, void *aux)
{
	struct page *temp_page = hash_entry(e, struct page, hash_elem);
	vm_dealloc_page(temp_page);
}

/* supplemental page table이 가진 자원을 해제합니다 */
void supplemental_page_table_kill(struct supplemental_page_table *spt UNUSED)
{
	/* TODO: 스레드가 보유한 모든 supplemental_page_table을 파괴하고
	 * TODO: 수정된 내용을 저장소에 모두 반영하세요. */

	// destroy하면 안됨. -> exec 중간에 사용할 수 있기 때문에!
	// 일단 clear만 해줌.
	hash_clear(&spt->hash_table, page_clear);
}

/* hash_elem으로 bucket_idx 획득 */
uint64_t get_hash(const struct hash_elem *e, void *aux)
{
	struct page *upage = hash_entry(e, struct page, hash_elem);
	void *va = upage->va;

	return hash_bytes(&va, sizeof(va));
}

/* 두 페이지간의 대소관계 비교(정렬에 큰 의미 없음) */
bool cmp_page(const struct hash_elem *a, const struct hash_elem *b, void *aux)
{
	void *a_va = hash_entry(a, struct page, hash_elem)->va;
	void *b_va = hash_entry(b, struct page, hash_elem)->va;

	return (uint64_t *)a_va < (uint64_t *)b_va ? true : false;
}<|MERGE_RESOLUTION|>--- conflicted
+++ resolved
@@ -244,11 +244,7 @@
 	/* fault_addr이 유저 영역일 경우 전달받은 파라미터에서, 커널 영역일 경우 스레드의 stk_rsp에서 값 복사 */
 	uint64_t *rsp;
 	if (user)
-<<<<<<< HEAD
-		rsp = (void *)f->rsp;
-=======
 		rsp = f->rsp;
->>>>>>> edcf5930
 	else
 		rsp = curr->stk_rsp;	
 	
@@ -262,11 +258,7 @@
 	if (page == NULL)
 	{
 		/* USER_STACK의 범위 내에 있으며 (USER_STACK ~ USER_STACK - 1MB) rsp - 8 보다는 높은 영역 내에 있는 fault_addr 처리 */
-<<<<<<< HEAD
-		if (addr < USER_STACK && addr >= (rsp - 8) && addr >= (1 << 20))
-=======
 		if (addr < USER_STACK && addr >= (rsp - 8) && addr >= (void *)(USER_STACK - (1 << 20)))
->>>>>>> edcf5930
 		{
 			vm_stack_growth(addr);
 			return true;
