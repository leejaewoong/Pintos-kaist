#include "userprog/process.h"
#include <debug.h>
#include <inttypes.h>
#include <round.h>
#include <stdio.h>
#include <stdlib.h>
#include <string.h>
#include "userprog/gdt.h"
#include "userprog/tss.h"
#include "filesys/directory.h"
#include "filesys/file.h"
#include "filesys/filesys.h"
#include "threads/flags.h"
#include "threads/init.h"
#include "threads/interrupt.h"
#include "threads/palloc.h"
#include "threads/thread.h"
#include "threads/mmu.h"
#include "threads/vaddr.h"
#include "intrinsic.h"
#include "userprog/syscall.h"
#ifdef VM
#include "vm/vm.h"
#endif

static void process_cleanup (void);
static bool load (const char *file_name, struct intr_frame *if_);
static void initd (void *f_name);
static void __do_fork (void *);
static int parse_cmdline(char *cmdline, char **argv, int max_arg);

/* initd를 비롯한 모든 프로세스를 위한 기본 초기화 함수. */
static void
process_init (void) {
	struct thread *current = thread_current ();	
}

/* "initd"라 불리는 첫 사용자 프로그램을 실행한다.
 * 새로 만든 스레드는 이 함수가 반환하기 전에 스케줄되어 종료될 수도 있다.
 * 성공 시 initd의 tid를 반환하고, 실패하면 TID_ERROR를 반환한다.
 * 반드시 한 번만 호출해야 한다. */
tid_t
process_create_initd (const char *file_name) {
	char *fn_copy;
	tid_t tid;

        /* FILE_NAME을 그대로 사용하면 호출자와 load() 사이에 경쟁이 생길 수 있으므로 복사해 둔다.
         * 커널에서 페이지 단위로 메모리를 할당하는 palloc_get_page 함수를 호출 */
	fn_copy = palloc_get_page (0);
	if (fn_copy == NULL)
		return TID_ERROR;

	strlcpy (fn_copy, file_name, PGSIZE);

	/* 파일명 분리 */
	char *save_ptr;
    strtok_r(file_name, " ", &save_ptr);

	/* Create a new thread to execute FILE_NAME. */
	tid = thread_create (file_name, PRI_DEFAULT, initd, fn_copy);
	if (tid == TID_ERROR)
		palloc_free_page (fn_copy); /* 커널 영역에 스레드 생성 실패 시 메모리 해제 */
	return tid;
}

/* A thread function that launches first user process. */
static void
initd (void *f_name) {
#ifdef VM
	supplemental_page_table_init (&thread_current()->spt);
#endif

	process_init ();

	if (process_exec (f_name) < 0)
		PANIC("Fail to launch initd\n");
	NOT_REACHED ();
}

/* 현재 프로세스를 `name`이라는 새 프로세스로 복제한다.
 * 생성에 실패하면 TID_ERROR를 반환한다. */
tid_t
process_fork (const char *name, struct intr_frame *if_) {
	
	struct thread *curr = thread_current();

	/* syscall handler에서 전달받은 커널 스택의 인터럽트 프레임 데이터(유저 프로그램 정보)를 스레드의 내장 프레임에 복사 */
	memcpy (&curr->backup_tf, if_, sizeof(struct intr_frame));
	
	/* 스레드를 생성한 뒤 __do_fork 실행 (부모 스레드 주소를 파라미터로 전달) */
	return thread_create (name, PRI_DEFAULT, __do_fork, curr);	
}

#ifndef VM
/* 이 함수를 pml4_for_each에 넘겨 부모의 주소 공간을 복제한다.
 * 프로젝트 2에서만 사용된다. */
static bool
duplicate_pte (uint64_t *pte, void *va, void *aux) {
	struct thread *current = thread_current ();
	struct thread *parent = (struct thread *) aux;
	void *parent_page;
	void *newpage;
	bool writable;

	/* 1. TODO: If the parent_page is kernel page, then return immediately. */
	if(is_kernel_vaddr(va))
		return true;

	/* 2. Resolve VA from the parent's page map level 4. */
	parent_page = pml4_get_page (parent->pml4, va);
	if(parent_page == NULL)
		return true;

	/* 3. TODO: Allocate new PAL_USER page for the child and set result to
	 *    TODO: NEWPAGE. */
	newpage = palloc_get_page(PAL_USER | PAL_ZERO);
	if(newpage == NULL)
		return false;

	/* 4. TODO: Duplicate parent's page to the new page and
	 *    TODO: check whether parent's page is writable or not (set WRITABLE
	 *    TODO: according to the result). */
	memcpy(newpage, parent_page, PGSIZE);
	writable = is_writable(pte);

	/* 5. Add new page to child's page table at address VA with WRITABLE
	 *    permission. */
	if (!pml4_set_page (current->pml4, va, newpage, writable)) {
		
		/* 6. TODO: if fail to insert page, do error handling. */
		palloc_free_page(newpage);
		return false;
	}
	return true;
}
#endif

/* 부모의 실행 컨텍스트를 복사하는 스레드 함수.
 * parent->tf에는 사용자 영역의 컨텍스트가 없으므로
 * process_fork 두 번째 인자를 이 함수에 넘겨 주어야 한다. */
static void
__do_fork (void *aux) {	
	struct thread *parent = (struct thread *) aux;
	struct thread *curr = thread_current ();	
	struct intr_frame *parent_if = &parent->backup_tf;
	struct intr_frame if_;
	bool succ = true;

        /* 1. CPU 컨텍스트를 로컬 스택으로 복사한다. */
	memcpy (&if_, parent_if, sizeof (struct intr_frame));

        /* 2. 페이지 테이블을 복제한다 */
	curr->pml4 = pml4_create();
	if (curr->pml4 == NULL)
		goto error;

	process_activate (curr);
#ifdef VM
	supplemental_page_table_init (&curr->spt);
	if (!supplemental_page_table_copy (&curr->spt, &parent->spt))
		goto error;
#else
	if (!pml4_for_each (parent->pml4, duplicate_pte, parent))
		goto error;
#endif

	/* TODO: Your code goes here.
	 * TODO: Hint) To duplicate the file object, use `file_duplicate`
	 * TODO:       in include/filesys/file.h. Note that parent should not return
	 * TODO:       from the fork() until this function successfully duplicates
	 * TODO:       the resources of parent.*/
	
	/* 부모 스레드의 FDT를 순회하며 파일을 복사 후 자녀 스레드의 FDT에 저장 */	
	for(int i = 3; i < FD_MAX; i++)
	{
		if(parent->fdt[i] != NULL)		
		{
			struct file *file = file_duplicate(parent->fdt[i]);						
			curr->fdt[i] = file;
		}
	}

	/* 부모 스레드의 next_fd 값 복사 */
	curr->next_fd = parent->next_fd;

	/* 부모 스레드의 데이터 복제 후 부모 스레드 block 해제 */
	sema_up(&curr->load_sema);

	process_init ();	

<<<<<<< HEAD
	/* 마지막으로 새로 생성한 프로세스로 전환한다. */
=======
        /* 마지막으로 새로 생성한 프로세스로 전환한다. */
	tid_t tid = thread_current()->tid;
	
>>>>>>> e7bc1c6b
	if (succ)
	{
		if_.R.rax = 0;
		do_iret (&if_);
	}
error:
	sema_up(&curr->load_sema);
	sys_exit(TID_ERROR);
}

/* 현재 실행 컨텍스트를 f_name으로 전환한다.
 * 실패 시 -1을 반환한다. */
int
process_exec (void *f_name) {
	/* 스레드 구조체 안에 정의된 intr_frame 필드는 인터럽트나 컨텍스트 스위치가 일어날 때, CPU의 레지스터를 저장해두는 버퍼 용도
	 * process_exec 함수에서 해당 필드를 사용하면 스레드가 다른 작업으로 바뀌었다가 돌아올 때, 스케쥴러가 같은 공간에 CPU 상태를 덮어쓰게 됨
	 * 때문에 함수 내부에 struct intr_frame _if;를 별도로 선언하여 값을 관리 */
	char *file_name = f_name;
	bool success;				
	struct intr_frame _if;

	memset(&_if, 0, sizeof(_if));	

	_if.ds = _if.es = _if.ss = SEL_UDSEG;
	_if.cs = SEL_UCSEG;
	_if.eflags = FLAG_IF | FLAG_MBS;

        /* 먼저 현재 실행 컨텍스트를 정리한다 */
	process_cleanup ();		
	
        /* 그다음 실행 파일을 로드한다 */
	success = load(file_name, &_if);	
	
	palloc_free_page (file_name);	
	
	/* 로드에 실패하면 종료 */
	if (!success)			
		sys_exit(-1);	

	/* 준비한 프로세스로 제어를 넘긴다 */
	do_iret (&_if);
	NOT_REACHED ();
}


int parse_cmdline(char *cmdline, char **argv, int max_arg)
{
	int argc = 0;
	char *token;
	char *saveptr;	

	token = strtok_r(cmdline, " ", &saveptr);
	while(token != NULL && argc < max_arg)
	{
		argv[argc++] = token;
		token = strtok_r(NULL, " ", &saveptr);
	}

	argv[argc] = NULL;
	return argc;
}


/* 지정한 TID의 스레드가 종료될 때까지 기다렸다가 그 종료 상태를 반환한다.
 * 커널에 의해 종료되었다면 -1을 돌려준다. TID가 잘못되었거나 호출한
 * 프로세스의 자식이 아니거나, 이미 process_wait()을 호출한 적이 있다면
 * 즉시 -1을 반환한다.
 *
 * 문제 2-2에서 구현할 함수이며, 현재는 아무 동작도 하지 않는다. */
int
process_wait (tid_t child_tid UNUSED) {
	
	int status;

	/* 자식 리스트가 비어있는 경우 함수 종료 */
	if(list_empty(&thread_current()->children))
		return -1;  			

	/* 자식 스레드 탐색 */
	struct thread *child = get_child(child_tid);
	if(child == NULL)
		return -1;
	
	/* 자식 스레드의 wait_sema 상태 확인*/		
	sema_down(&child->wait_sema);

	/* 자식 스레드 종료 상태 저장 */
	status = child->exit_status;

	/* 자식 스레드 리스트 정리 */
	list_remove(&child->child_elem);
	
	/* 자식 스레드의 종료 가능 신호 발신 */		
	sema_up(&child->exit_sema);	
	
	return status;
}

/* 프로세스를 종료한다. thread_exit()에서 호출된다. */
void
process_exit (void) {
	struct thread *curr = thread_current ();
	/* TODO: Your code goes here.
	 * TODO: Implement process termination message (see
	 * TODO: project2/process_termination.html).
	 * TODO: We recommend you to implement process resource cleanup here. */

	/* 실행 중인 file 닫기 */
	file_close(curr->running);	

	/* fdt에 등록된 file 닫기 */
	for(int i = 3; i < FD_MAX; i++)
	{
		if(curr->fdt[i] != NULL)
		{
			file_close(curr->fdt[i]);
			curr->fdt[i] = NULL;
			}
	}
	palloc_free_page(curr->fdt);
	curr->fdt = NULL;
	
	 /* 부모에게 작업 종료 안내 */ 
	sema_up(&curr->wait_sema);
	
	/* 부모가 확인할때까지 대기 */ 
	sema_down(&curr->exit_sema);

	process_cleanup ();
}

/* 현재 프로세스가 사용 중인 자원을 해제한다. */
static void
process_cleanup (void) {
	struct thread *curr = thread_current ();

#ifdef VM
	supplemental_page_table_kill (&curr->spt);
#endif

	uint64_t *pml4;
        /* 현재 프로세스의 페이지 디렉터리를 파괴하고
         * 커널 전용 페이지 디렉터리로 되돌린다. */
	pml4 = curr->pml4;
	if (pml4 != NULL) {
                /* 순서가 매우 중요하다.
                 * 타이머 인터럽트가 이전 페이지 디렉터리로 돌아가지 못하도록
                 * 우선 cur->pagedir을 NULL로 만든 뒤 페이지 디렉터리를 전환해야 한다.
                 * 또한 프로세스의 페이지 디렉터리를 파괴하기 전에
                 * 기본 페이지 디렉터리를 활성화하지 않으면 이미 해제된
                 * 디렉터리를 사용하게 된다. */
		curr->pml4 = NULL;
		pml4_activate (NULL);
		pml4_destroy (pml4);
	}
}

/* 다음 스레드가 사용자 코드를 실행할 수 있도록 CPU 상태를 준비한다.
 * 이 함수는 컨텍스트 스위치마다 호출된다. */
void
process_activate (struct thread *next) {
        /* 스레드의 페이지 테이블을 활성화한다. */
	pml4_activate (next->pml4);

        /* 인터럽트 처리에 사용할 커널 스택을 설정한다. */
	tss_update (next);
}

/* Pintos는 ELF 실행 파일을 로드한다. 아래 정의들은 [ELF1] 문서를 거의 그대로 옮긴 것이다. */

/* ELF 타입. 자세한 내용은 [ELF1] 1-2를 참고한다. */
#define EI_NIDENT 16

#define PT_NULL    0            /* Ignore. */
#define PT_LOAD    1            /* Loadable segment. */
#define PT_DYNAMIC 2            /* Dynamic linking info. */
#define PT_INTERP  3            /* Name of dynamic loader. */
#define PT_NOTE    4            /* Auxiliary info. */
#define PT_SHLIB   5            /* Reserved. */
#define PT_PHDR    6            /* Program header table. */
#define PT_STACK   0x6474e551   /* Stack segment. */

#define PF_X 1          /* Executable. */
#define PF_W 2          /* Writable. */
#define PF_R 4          /* Readable. */

/* Executable header.  See [ELF1] 1-4 to 1-8.
 * This appears at the very beginning of an ELF binary. */
struct ELF64_hdr {
	unsigned char e_ident[EI_NIDENT];
	uint16_t e_type;
	uint16_t e_machine;
	uint32_t e_version;
	uint64_t e_entry;
	uint64_t e_phoff;
	uint64_t e_shoff;
	uint32_t e_flags;
	uint16_t e_ehsize;
	uint16_t e_phentsize;
	uint16_t e_phnum;
	uint16_t e_shentsize;
	uint16_t e_shnum;
	uint16_t e_shstrndx;
};

struct ELF64_PHDR {
	uint32_t p_type;
	uint32_t p_flags;
	uint64_t p_offset;
	uint64_t p_vaddr;
	uint64_t p_paddr;
	uint64_t p_filesz;
	uint64_t p_memsz;
	uint64_t p_align;
};

/* 약어 정의 */
#define ELF ELF64_hdr
#define Phdr ELF64_PHDR

static bool setup_stack (struct intr_frame *if_);
static bool validate_segment (const struct Phdr *, struct file *);
static bool load_segment (struct file *file, off_t ofs, uint8_t *upage,
		uint32_t read_bytes, uint32_t zero_bytes,
		bool writable);

/* ELF 실행 파일 FILE_NAME을 현재 스레드에 로드한다.
 * 실행 파일의 진입점을 *RIP에,
 * 초기 스택 포인터를 *RSP에 저장한다.
 * 성공 시 true를, 실패 시 false를 반환한다. */
static bool
load (const char *file_name, struct intr_frame *if_) {
	#define MAX_ARGC 32		
	char *argv[MAX_ARGC + 1];	
	int argc;

	struct thread *t = thread_current ();
	struct ELF ehdr;
	struct file *file = NULL;
	off_t file_ofs;
	bool success = false;

	/* file_name을 띄어쓰기 단위로 파싱하여 argv 배열에 순차적으로 삽입 */
	argc = parse_cmdline(file_name, argv, MAX_ARGC);

	file_name = argv[0];

        /* 페이지 디렉터리를 할당하고 활성화한다. */
	t->pml4 = pml4_create ();
	if (t->pml4 == NULL)
		goto done;
	process_activate (thread_current ());

        /* 실행 파일을 연다. */
	file = filesys_open (file_name);
	if (file == NULL) {
		printf ("load: %s: open failed\n", file_name);
		goto done;
	}	

        /* 실행 파일 헤더를 읽어 검증한다. */
	if (file_read (file, &ehdr, sizeof ehdr) != sizeof ehdr
			|| memcmp (ehdr.e_ident, "\177ELF\2\1\1", 7)
			|| ehdr.e_type != 2
			|| ehdr.e_machine != 0x3E // amd64
			|| ehdr.e_version != 1
			|| ehdr.e_phentsize != sizeof (struct Phdr)
			|| ehdr.e_phnum > 1024) {
		printf ("load: %s: error loading executable\n", file_name);
		goto done;
	}

	/* 프로그램 헤더를 읽는다. */
	file_ofs = ehdr.e_phoff;
	for (int i = 0; i < ehdr.e_phnum; i++) {
		struct Phdr phdr;

		if (file_ofs < 0 || file_ofs > file_length (file))
			goto done;
		file_seek (file, file_ofs);

		if (file_read (file, &phdr, sizeof phdr) != sizeof phdr)
			goto done;
		file_ofs += sizeof phdr;
		switch (phdr.p_type) {
			case PT_NULL:
			case PT_NOTE:
			case PT_PHDR:
			case PT_STACK:
			default:
				/* 이 세그먼트는 무시한다. */
				break;
			case PT_DYNAMIC:
			case PT_INTERP:
			case PT_SHLIB:
				goto done;
			case PT_LOAD:
				if (validate_segment (&phdr, file)) {
					bool writable = (phdr.p_flags & PF_W) != 0;
					uint64_t file_page = phdr.p_offset & ~PGMASK;
					uint64_t mem_page = phdr.p_vaddr & ~PGMASK;
					uint64_t page_offset = phdr.p_vaddr & PGMASK;
					uint32_t read_bytes, zero_bytes;
					if (phdr.p_filesz > 0) {
						/* 일반 세그먼트.
						* 앞부분은 디스크에서 읽고 나머지는 0으로 채운다. */
						read_bytes = page_offset + phdr.p_filesz;
						zero_bytes = (ROUND_UP (page_offset + phdr.p_memsz, PGSIZE)
								- read_bytes);
					} else {
						/* 완전히 0으로 채워야 하는 세그먼트.
						* 디스크에서 읽어 올 내용은 없다. */
						read_bytes = 0;
						zero_bytes = ROUND_UP (page_offset + phdr.p_memsz, PGSIZE);
					}
					if (!load_segment (file, file_page, (void *) mem_page,
								read_bytes, zero_bytes, writable))
						goto done;
				}
				else
					goto done;
				break;
		}
	}
		
	/* 실행 파일 수정 금지 설정 */
	t->running = file;
	file_deny_write(file);

	/* Set up stack. */
	if (!setup_stack (if_))
		goto done;

	/* Start address. */
	if_->rip = ehdr.e_entry;	

	char *rsp = (char *)if_->rsp;	
	char *addr[64];		
	int total = 0;

	/* 명령어의 각 인자를 마지막 원소부터 첫 원소 순으로 넣기 */
	for(int i = (argc - 1); i >= 0; i--)
	{
		int len = strlen(argv[i]) + 1;
		rsp -= len;
		strlcpy(rsp, argv[i], len);							
		addr[i] = rsp;
		total += len;
	}

	/* 패딩을 추가한 뒤에 해당 주소에 모두 0으로 초기화 */ 	
	uint8_t aligned = (total + 7) & ~0x7;
	uint8_t padding = aligned - total;	
	rsp -= padding;
	memset(rsp, 0, padding);

	/* NULL값 넣기 */	
	rsp -= sizeof(char *);
	*(void **)rsp = NULL;
	
	/* 각 명령어 인자의 주소 넣기 */	
	for(int i = (argc - 1); i >= 0; i--)
	{
		rsp -= sizeof(char *);
		*(void **)rsp = addr[i];
	}
	char **start_argv = (char **)rsp;	

	/* fake address(0) 넣기 */
	rsp -= sizeof(void *);
	*(void **)rsp = 0; 		

	/* 인터럽트 프레임의 레지스터 값 최신화 */	
	if_->R.rdi = argc;
	if_->R.rsi = (uintptr_t)start_argv;
	if_->rsp   = (uintptr_t) rsp;
	
	success = true;	

done:
	/* We arrive here whether the load is successful or not. */		
	return success;
}


/* Checks whether PHDR describes a valid, loadable segment in
 * FILE and returns true if so, false otherwise. */
static bool
validate_segment (const struct Phdr *phdr, struct file *file) {
	/* p_offset and p_vaddr must have the same page offset. */
	if ((phdr->p_offset & PGMASK) != (phdr->p_vaddr & PGMASK))
		return false;

	/* p_offset must point within FILE. */
	if (phdr->p_offset > (uint64_t) file_length (file))
		return false;

	/* p_memsz must be at least as big as p_filesz. */
	if (phdr->p_memsz < phdr->p_filesz)
		return false;

	/* The segment must not be empty. */
	if (phdr->p_memsz == 0)
		return false;

	/* The virtual memory region must both start and end within the
	   user address space range. */
	if (!is_user_vaddr ((void *) phdr->p_vaddr))
		return false;
	if (!is_user_vaddr ((void *) (phdr->p_vaddr + phdr->p_memsz)))
		return false;

	/* The region cannot "wrap around" across the kernel virtual
	   address space. */
	if (phdr->p_vaddr + phdr->p_memsz < phdr->p_vaddr)
		return false;

	/* Disallow mapping page 0.
	   Not only is it a bad idea to map page 0, but if we allowed
	   it then user code that passed a null pointer to system calls
	   could quite likely panic the kernel by way of null pointer
	   assertions in memcpy(), etc. */
	if (phdr->p_vaddr < PGSIZE)
		return false;

	/* It's okay. */
	return true;
}

#ifndef VM
/* Codes of this block will be ONLY USED DURING project 2.
 * If you want to implement the function for whole project 2, implement it
 * outside of #ifndef macro. */



/* 파일 FILE의 OFS 위치에서 시작하는 세그먼트를 UPAGE 주소에 적재한다.
 * 총 READ_BYTES + ZERO_BYTES 바이트의 가상 메모리를 다음과 같이 준비한다.
 *
 * - READ_BYTES 바이트는 FILE에서 읽어 온다.
 * - 나머지 ZERO_BYTES 바이트는 0으로 채운다.
 *
 * WRITABLE이 참이면 사용자 프로세스가 쓸 수 있어야 하고,
 * 그렇지 않으면 읽기 전용으로 만들어야 한다.
 *
 * 성공하면 true, 메모리 할당이나 디스크 오류가 나면 false를 반환한다. */
static bool
load_segment (struct file *file, off_t ofs, uint8_t *upage,
		uint32_t read_bytes, uint32_t zero_bytes, bool writable) {
	ASSERT ((read_bytes + zero_bytes) % PGSIZE == 0);
	ASSERT (pg_ofs (upage) == 0);
	ASSERT (ofs % PGSIZE == 0);

	file_seek (file, ofs);
	while (read_bytes > 0 || zero_bytes > 0) {
        /* 이 페이지를 채우기 위해 읽을 양을 계산한다.
		 * PAGE_READ_BYTES 바이트를 파일에서 읽고
		 * 남은 PAGE_ZERO_BYTES 바이트는 0으로 채운다. */
		size_t page_read_bytes = read_bytes < PGSIZE ? read_bytes : PGSIZE;
		size_t page_zero_bytes = PGSIZE - page_read_bytes;

		/* 메모리 한 페이지를 할당한다. */
		uint8_t *kpage = palloc_get_page (PAL_USER);
		if (kpage == NULL)
			return false;

		/* 이 페이지를 로드한다. */
		if (file_read (file, kpage, page_read_bytes) != (int) page_read_bytes) {
			palloc_free_page (kpage);
			return false;
		}
		memset (kpage + page_read_bytes, 0, page_zero_bytes);

		/* 이 페이지를 프로세스 주소 공간에 추가한다. */
		if (!install_page (upage, kpage, writable)) {
			printf("fail\n");
			palloc_free_page (kpage);
			return false;
		}

		/* 다음 페이지로 진행. */
		read_bytes -= page_read_bytes;
		zero_bytes -= page_zero_bytes;
		upage += PGSIZE;
	}
	return true;
}

/* USER_STACK에 0으로 초기화된 페이지를 매핑하여 최소한의 스택을 만든다 */
static bool
setup_stack (struct intr_frame *if_) {
	uint8_t *kpage;
	bool success = false;

	kpage = palloc_get_page (PAL_USER | PAL_ZERO);
	if (kpage != NULL) {
		success = install_page (((uint8_t *) USER_STACK) - PGSIZE, kpage, true);
		if (success)
			if_->rsp = USER_STACK;
		else
			palloc_free_page (kpage);
	}
	return success;
}
/* load() helpers. */
static bool install_page (void *upage, void *kpage, bool writable);

/* Adds a mapping from user virtual address UPAGE to kernel
 * virtual address KPAGE to the page table.
 * If WRITABLE is true, the user process may modify the page;
 * otherwise, it is read-only.
 * UPAGE는 이미 매핑되어 있지 않아야 한다.
 * KPAGE는 palloc_get_page()로 얻은 사용자 풀 페이지여야 한다.
 * 성공하면 true를, UPAGE가 이미 매핑되어 있거나
 * 메모리 할당에 실패하면 false를 반환한다. */
static bool
install_page (void *upage, void *kpage, bool writable) {
	struct thread *t = thread_current ();

        /* 해당 가상 주소에 이미 페이지가 없는지 확인한 뒤 매핑한다. */
	return (pml4_get_page (t->pml4, upage) == NULL
			&& pml4_set_page (t->pml4, upage, kpage, writable));
} 

#else

/* 이 아래의 코드는 프로젝트 3 이후에 사용된다.
 * 프로젝트 2에서만 구현하려면 위의 블록을 수정하면 된다. */

static bool
lazy_load_segment (struct page *page, void *aux) {
	/* TODO: Load the segment from the file */
	/* TODO: This called when the first page fault occurs on address VA. */
	/* TODO: VA is available when calling this function. */

	/* aux에 담긴 정보를 info 구조체에 담기 */
	struct aux *info = (struct aux *)aux;	
	
	void *kva = page->frame->kva;

	/* 매핑된 kva에 aux에 기록된 위치에서 page_read_bytes만큼 파일에서 읽기(복사) */
	off_t bytes_read = file_read_at(info->file, kva, info->page_read_bytes, info->ofs);
    if (bytes_read != (off_t) info->page_read_bytes) {		
        /* 읽기 실패 시, 할당된 프레임을 반납하고 info 해제 후 false 반환 */        
        palloc_free_page(kva);
		free(info);
        return false;
    }
	
	/* 파일의 내용을 복사한 다음, 남은 바이트드를 0으로 세팅 */
	memset (kva + info->page_read_bytes, 0, info->page_zero_bytes);	    	
	
	/* info 메모리 해제 */
	free(info);

	return true;
}

/* 파일 FILE의 OFS 위치에서 시작하는 세그먼트를 UPAGE 주소에 적재한다.
 * READ_BYTES와 ZERO_BYTES의 합만큼 가상 메모리를 다음과 같이 초기화한다.
 *
 * - READ_BYTES 바이트를 FILE에서 읽어 온다.
 * - 이후 ZERO_BYTES 바이트를 0으로 채운다.
 *
 * WRITABLE이 참이면 페이지를 쓰기 가능하게 만들고,
 * 아니면 읽기 전용으로 설정한다.
 *
 * 성공하면 true, 메모리 할당 실패나 디스크 오류가 발생하면 false를 반환한다. */
static bool
load_segment (struct file *file, off_t ofs, uint8_t *upage,
		uint32_t read_bytes, uint32_t zero_bytes, bool writable) {
	ASSERT ((read_bytes + zero_bytes) % PGSIZE == 0);
	ASSERT (pg_ofs (upage) == 0);
	ASSERT (ofs % PGSIZE == 0);

	while (read_bytes > 0 || zero_bytes > 0) {
		/* 이 페이지를 채울 양을 계산한다.
		 * PAGE_READ_BYTES 바이트를 파일에서 읽고
		 * 나머지는 PAGE_ZERO_BYTES 바이트를 0으로 채운다. */
		size_t page_read_bytes = read_bytes < PGSIZE ? read_bytes : PGSIZE; /* 한 턴에 최대 1 페이지만큼만 read */
		size_t page_zero_bytes = PGSIZE - page_read_bytes; /* 0으로 채운 패딩 사이즈는 4KB - page_read_bytes */		

		/* aux 메모리 할당 후 필드 초기화 */
		struct aux *aux = malloc(sizeof(struct aux));
		if(aux == NULL)
			return false;

		aux->file = file_reopen(file); /* 추후 확인 필요 */
		aux->ofs = ofs;
		aux->page_read_bytes = page_read_bytes;
		aux->page_zero_bytes = page_zero_bytes;		

		if (!vm_alloc_page_with_initializer (VM_ANON, upage,
					writable, lazy_load_segment, aux))
			return false;

		/* 다음 주소로 이동. */
		read_bytes -= page_read_bytes;
		zero_bytes -= page_zero_bytes;
		ofs += page_read_bytes; /* 오프셋 업데이트 */ 
		upage += PGSIZE;
	}
	return true;
}

/* USER_STACK 위치에 한 페이지 크기의 스택을 생성한다. 성공 시 true를 반환한다. */
static bool
setup_stack (struct intr_frame *if_) {
	bool success = false;

	struct thread *curr = thread_current();
	curr->stk_bottom = (uint8_t *)USER_STACK - PGSIZE;
	
	void *stack_bottom = thread_current()->stk_bottom;	
	
	/* 스택용 페이지를 먼저 할당 */
	success = vm_alloc_page(VM_ANON | VM_MARKER_0, stack_bottom, true);

	/* 할당한 페이지 확보 후 rsp 업데이트 */
	if (success)
	{
		success = vm_claim_page(stack_bottom);
		if_->rsp = (uint64_t *)USER_STACK;
	}		
	
	return success;
}

#endif /* VM */<|MERGE_RESOLUTION|>--- conflicted
+++ resolved
@@ -188,13 +188,9 @@
 
 	process_init ();	
 
-<<<<<<< HEAD
-	/* 마지막으로 새로 생성한 프로세스로 전환한다. */
-=======
         /* 마지막으로 새로 생성한 프로세스로 전환한다. */
 	tid_t tid = thread_current()->tid;
 	
->>>>>>> e7bc1c6b
 	if (succ)
 	{
 		if_.R.rax = 0;
